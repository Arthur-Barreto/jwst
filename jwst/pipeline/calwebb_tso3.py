--- conflicted
+++ resolved
@@ -33,15 +33,9 @@
     """
 
     # Define alias to steps
-<<<<<<< HEAD
-    step_defs = {'outlier_detection': 
-                        outlier_detection_stack_step.OutlierDetectionStackStep,
-                 'outlier_detection_scaled': 
-=======
     step_defs = {'outlier_detection':
                         outlier_detection_stack_step.OutlierDetectionStackStep,
                  'outlier_detection_scaled':
->>>>>>> 9882874c
                         outlier_detection_scaled_step.OutlierDetectionScaledStep,
                  'tso_photometry': tso_photometry_step.TSOPhotometryStep,
                  'extract_1d': extract_1d_step.Extract1dStep,
@@ -49,11 +43,7 @@
                  }
     image_exptypes = ['NRC_TSIMAGE']
     reference_file_types = ['gain', 'readnoise']
-<<<<<<< HEAD
-    
-=======
 
->>>>>>> 9882874c
     def process(self, input):
         """
         Run the TSO3Pipeline
